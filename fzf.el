--- conflicted
+++ resolved
@@ -172,10 +172,6 @@
 (defun fzf/start (directory action &optional custom-args)
   (require 'term)
 
-<<<<<<< HEAD
-=======
-
->>>>>>> 3115f261
   ;; Clean up existing fzf
   (fzf-close)
 
@@ -193,11 +189,7 @@
     (when fzf/position-bottom (other-window 1))
     (make-term fzf/executable "sh" nil "-c" sh-cmd)
     (switch-to-buffer buf)
-<<<<<<< HEAD
     (and (fboundp 'turn-off-evil-mode) (turn-off-evil-mode))
-=======
-    (and (fboundp #'turn-off-evil-mode) (turn-off-evil-mode))
->>>>>>> 3115f261
     (when (not (version<= "28.0.50" emacs-version))
       (linum-mode 0))
     (visual-line-mode 0)
@@ -348,10 +340,6 @@
   (let ((dir (or directory
                  (read-directory-name "Directory: " fzf/directory-start))))
     (fzf-find-file dir)))
-<<<<<<< HEAD
-
-=======
->>>>>>> 3115f261
 
 ;;;###autoload
 (defun fzf-git-grep ()
